--- conflicted
+++ resolved
@@ -375,16 +375,12 @@
         let temp_dir = TempDir::new().unwrap();
         let trash_store = TrashStore::new(temp_dir.path().join("trash"));
 
-<<<<<<< HEAD
         let opts = RestoreOpts {
             to: None,
             force: false,
             rename: false,
         };
         let result = restore_by_id(&trash_store, "invalid-uuid", &opts, false);
-=======
-        let result = restore_by_id(&trash_store, "xyz", None, false);
->>>>>>> 2827dadd
         assert!(result.is_err());
         assert!(result
             .unwrap_err()
