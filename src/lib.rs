pub mod cli;
pub mod commands;
pub mod core;
pub mod domain;
pub mod infra;
<<<<<<< HEAD
pub mod ops;
=======
pub mod utils;
>>>>>>> 2827dadd
<|MERGE_RESOLUTION|>--- conflicted
+++ resolved
@@ -3,8 +3,5 @@
 pub mod core;
 pub mod domain;
 pub mod infra;
-<<<<<<< HEAD
 pub mod ops;
-=======
-pub mod utils;
->>>>>>> 2827dadd
+pub mod utils;